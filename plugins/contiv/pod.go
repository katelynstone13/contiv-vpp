// Copyright (c) 2017 Cisco and/or its affiliates.
//
// Licensed under the Apache License, Version 2.0 (the "License");
// you may not use this file except in compliance with the License.
// You may obtain a copy of the License at:
//
//     http://www.apache.org/licenses/LICENSE-2.0
//
// Unless required by applicable law or agreed to in writing, software
// distributed under the License is distributed on an "AS IS" BASIS,
// WITHOUT WARRANTIES OR CONDITIONS OF ANY KIND, either express or implied.
// See the License for the specific language governing permissions and
// limitations under the License.

package contiv

import (
	"fmt"
	"math/rand"
	"net"
	"os/exec"
	"strconv"
	"strings"

	"github.com/vishvananda/netlink"

	"github.com/contiv/vpp/plugins/contiv/model/cni"
	vpp_intf "github.com/ligato/vpp-agent/plugins/defaultplugins/common/model/interfaces"
	vpp_l3 "github.com/ligato/vpp-agent/plugins/defaultplugins/common/model/l3"
	vpp_l4 "github.com/ligato/vpp-agent/plugins/defaultplugins/common/model/l4"
	"github.com/ligato/vpp-agent/plugins/defaultplugins/common/model/stn"
	linux_intf "github.com/ligato/vpp-agent/plugins/linuxplugin/common/model/interfaces"
	linux_l3 "github.com/ligato/vpp-agent/plugins/linuxplugin/common/model/l3"
	"github.com/ligato/vpp-agent/plugins/linuxplugin/ifplugin/linuxcalls"
	l3_linux "github.com/ligato/vpp-agent/plugins/linuxplugin/l3plugin/linuxcalls"
)

// disableTCPChecksumOffload disables TCP checksum offload on the eth0 in the container
func (s *remoteCNIserver) disableTCPChecksumOffload(request *cni.CNIRequest) error {
	// parse PID from the network namespace
	pid, err := s.getPIDFromNwNsPath(request.NetworkNamespace)
	if err != nil {
		return err
	}

	// execute the ethtool in the namespace of given PID
	cmdStr := fmt.Sprintf("nsenter -t %d -n ethtool --offload eth0 rx off tx off", pid)
	s.Logger.Infof("Executing CMD: %s", cmdStr)

	cmdArr := strings.Split(cmdStr, " ")
	cmd := exec.Command("nsenter", cmdArr[1:]...)

	// check the output of the exec
	output, err := cmd.CombinedOutput()
	if err != nil {
		s.Logger.Errorf("CMD exec returned error: %v", err)
		return err
	}
	s.Logger.Infof("CMD output: %s", output)

	return nil
}

// getPIDFromNwNsPath returns PID of the main process of the given network namespace path
func (s *remoteCNIserver) getPIDFromNwNsPath(ns string) (int, error) {
	strArr := strings.Split(ns, "/")
	if len(strArr) == 0 {
		return -1, fmt.Errorf("invalid network namespace - no slash char detected in %s", ns)
	}
	pid := -1
	for _, str := range strArr {
		if i, err := strconv.Atoi(str); err == nil {
			pid = i
			s.Logger.Infof("Container PID derived from NS %s: %d", ns, pid)
			break
		}
	}
	if pid == -1 {
		return -1, fmt.Errorf("unable to detect container PID from NS %s", ns)
	}
	return pid, nil
}

// configureHostTAP configures TAP interface created in the host by VPP.
// TODO: move to the linuxplugin
func (s *remoteCNIserver) configureHostTAP(request *cni.CNIRequest, podIPNet *net.IPNet, vppHw string) error {
	tapTmpHostIfName := s.tapTmpHostNameFromRequest(request)
	tapHostIfName := s.tapHostNameFromRequest(request)
	containerNs := &linux_intf.LinuxInterfaces_Interface_Namespace{
		Type:     linux_intf.LinuxInterfaces_Interface_Namespace_FILE_REF_NS,
		Filepath: request.NetworkNamespace,
	}
	nsMgmtCtx := linuxcalls.NewNamespaceMgmtCtx()

	// Move TAP into the namespace of the container.
	err := linuxcalls.SetInterfaceNamespace(nsMgmtCtx, tapTmpHostIfName,
		containerNs, s.Logger, nil)
	/* TODO: investigate the (non-fatal) error thrown here.
	if err != nil {
		s.Logger.Error(err)
		return s.generateCniErrorReply(err)
	}
	*/

	// Switch to the namespace of the container.
	revertNs, err := linuxcalls.ToGenericNs(containerNs).SwitchNamespace(nsMgmtCtx, s.Logger)
	if err != nil {
		return err
	}
	defer revertNs()

	// Rename the interface from the temporary host-wide unique name to eth0.
	err = linuxcalls.RenameInterface(tapTmpHostIfName, tapHostIfName, nil)
	if err != nil {
		return err
	}

	// Set TAP interface MAC address to make it compatible with STN.
	err = linuxcalls.SetInterfaceMac(tapHostIfName, s.hwAddrForContainer(), nil)
	if err != nil {
		return err
	}

	// Set TAP interface IP to that of the Pod.
	err = linuxcalls.AddInterfaceIP(s.Logger, tapHostIfName, podIPNet, nil)
	if err != nil {
		return err
	}

	// FIXME: following items ARP + link scope route + default route should be configured by linux plugin
	dev, err := netlink.LinkByName(request.InterfaceName)
	if err != nil {
		return err
	}

	destination := net.IPNet{IP: s.ipam.PodGatewayIP(), Mask: net.IPv4Mask(0xff, 0xff, 0xff, 0xff)}
	macAddr, err := net.ParseMAC(vppHw)
	if err != nil {
		return err
	}

	err = l3_linux.AddArpEntry("pod-vpp arp", &netlink.Neigh{
		LinkIndex:    dev.Attrs().Index,
		Family:       netlink.FAMILY_V4,
		State:        netlink.NUD_PERMANENT,
		Type:         1,
		IP:           s.ipam.PodGatewayIP(),
		HardwareAddr: macAddr,
	}, s.Logger, nil)
	if err != nil {
		return err
	}

	err = l3_linux.AddStaticRoute("pod-link-scope", &netlink.Route{
		LinkIndex: dev.Attrs().Index,
		Dst:       &destination,
		Scope:     netlink.SCOPE_LINK,
	}, s.Logger, nil)
	if err != nil {
		return err
	}

	_, defaultDst, err := net.ParseCIDR("0.0.0.0/0")
	if err != nil {
		return err
	}

	return l3_linux.AddStaticRoute("pod default route", &netlink.Route{
		LinkIndex: dev.Attrs().Index,
		Dst:       defaultDst,
		Gw:        s.ipam.PodGatewayIP(),
	}, s.Logger, nil)
}

// unconfigureHostTAP removes TAP interface from the host stack if it wasn't
// already done by VPP itself.
// TODO: move to the linuxplugin
func (s *remoteCNIserver) unconfigureHostTAP(request *cni.CNIRequest) error {
	//tapHostIfName := s.tapHostNameFromRequest(request)
	containerNs := &linux_intf.LinuxInterfaces_Interface_Namespace{
		Type:     linux_intf.LinuxInterfaces_Interface_Namespace_FILE_REF_NS,
		Filepath: request.NetworkNamespace,
	}
	nsMgmtCtx := linuxcalls.NewNamespaceMgmtCtx()

	// Switch to the namespace of the container.
	revertNs, err := linuxcalls.ToGenericNs(containerNs).SwitchNamespace(nsMgmtCtx, s.Logger)
	if err != nil {
		return err
	}
	defer revertNs()

<<<<<<< HEAD
	//err = linuxcalls.DeleteInterface(tapHostIfName, nil)
	//if err == nil {
	//	s.WithField("tap", tapHostIfName).Warn("TAP interface was not removed in the host stack by VPP")
	//}
=======
	err = deleteInterface(tapHostIfName)
	if err == nil {
		s.WithField("tap", tapHostIfName).Warn("TAP interface was not removed in the host stack by VPP")
	}
>>>>>>> 82ecb2d5

	return nil
}

func (s *remoteCNIserver) veth1NameFromRequest(request *cni.CNIRequest) string {
	return request.InterfaceName + request.ContainerId
}

func (s *remoteCNIserver) veth1HostIfNameFromRequest(request *cni.CNIRequest) string {
	return request.InterfaceName
}

func (s *remoteCNIserver) veth2NameFromRequest(request *cni.CNIRequest) string {
	return request.ContainerId
}

func (s *remoteCNIserver) veth2HostIfNameFromRequest(request *cni.CNIRequest) string {
	if len(request.ContainerId) > linuxIfMaxLen {
		return request.ContainerId[:linuxIfMaxLen]
	}
	return request.ContainerId
}

func (s *remoteCNIserver) afpacketNameFromRequest(request *cni.CNIRequest) string {
	return afPacketNamePrefix + s.veth2NameFromRequest(request)
}

func (s *remoteCNIserver) tapNameFromRequest(request *cni.CNIRequest) string {
	return tapNamePrefix + s.tapTmpHostNameFromRequest(request)
}

func (s *remoteCNIserver) tapTmpHostNameFromRequest(request *cni.CNIRequest) string {
	if len(request.ContainerId) > linuxIfMaxLen {
		return request.ContainerId[:linuxIfMaxLen]
	}
	return request.ContainerId
}

func (s *remoteCNIserver) tapHostNameFromRequest(request *cni.CNIRequest) string {
	return request.InterfaceName
}

func (s *remoteCNIserver) loopbackNameFromRequest(request *cni.CNIRequest) string {
	return "loop" + s.veth2NameFromRequest(request)
}

func (s *remoteCNIserver) ipAddrForPodVPPIf() string {
	return podIfIPPrefix + "." + strconv.Itoa(s.counter+1) + "/32"
}

func (s *remoteCNIserver) hwAddrForContainer() string {
	return "00:00:00:00:00:02"
}

func (s *remoteCNIserver) generateHwAddrForPodVPPIf() string {
	hwAddr := make(net.HardwareAddr, 6)
	rand.Read(hwAddr)
	hwAddr[0] = 2
	hwAddr[1] = 0xfe
	return hwAddr.String()
}

func (s *remoteCNIserver) veth1FromRequest(request *cni.CNIRequest, podIP string) *linux_intf.LinuxInterfaces_Interface {
	return &linux_intf.LinuxInterfaces_Interface{
		Name:        s.veth1NameFromRequest(request),
		Type:        linux_intf.LinuxInterfaces_VETH,
		Enabled:     true,
		HostIfName:  s.veth1HostIfNameFromRequest(request),
		PhysAddress: s.hwAddrForContainer(),
		Veth: &linux_intf.LinuxInterfaces_Interface_Veth{
			PeerIfName: s.veth2NameFromRequest(request),
		},
		IpAddresses: []string{podIP},
		Namespace: &linux_intf.LinuxInterfaces_Interface_Namespace{
			Type:     linux_intf.LinuxInterfaces_Interface_Namespace_FILE_REF_NS,
			Filepath: request.NetworkNamespace,
		},
	}
}

func (s *remoteCNIserver) veth2FromRequest(request *cni.CNIRequest) *linux_intf.LinuxInterfaces_Interface {
	return &linux_intf.LinuxInterfaces_Interface{
		Name:       s.veth2NameFromRequest(request),
		Type:       linux_intf.LinuxInterfaces_VETH,
		Enabled:    true,
		HostIfName: s.veth2HostIfNameFromRequest(request),
		Veth: &linux_intf.LinuxInterfaces_Interface_Veth{
			PeerIfName: s.veth1NameFromRequest(request),
		},
	}
}

func (s *remoteCNIserver) afpacketFromRequest(request *cni.CNIRequest, configureContainerProxy bool, containerProxyIP string) *vpp_intf.Interfaces_Interface {
	af := &vpp_intf.Interfaces_Interface{
		Name:    s.afpacketNameFromRequest(request),
		Type:    vpp_intf.InterfaceType_AF_PACKET_INTERFACE,
		Enabled: true,
		Afpacket: &vpp_intf.Interfaces_Interface_Afpacket{
			HostIfName: s.veth2HostIfNameFromRequest(request),
		},
		IpAddresses: []string{s.ipAddrForPodVPPIf()},
		PhysAddress: s.generateHwAddrForPodVPPIf(),
	}
	if configureContainerProxy {
		af.ContainerIpAddress = containerProxyIP
	}
	return af
}

func (s *remoteCNIserver) tapFromRequest(request *cni.CNIRequest, configureContainerProxy bool, containerProxyIP string) *vpp_intf.Interfaces_Interface {
	tap := &vpp_intf.Interfaces_Interface{
		Name:    s.tapNameFromRequest(request),
		Type:    vpp_intf.InterfaceType_TAP_INTERFACE,
		Enabled: true,
		Tap: &vpp_intf.Interfaces_Interface_Tap{
			HostIfName: s.tapTmpHostNameFromRequest(request),
		},
		IpAddresses: []string{s.ipAddrForPodVPPIf()},
		PhysAddress: s.generateHwAddrForPodVPPIf(),
	}
	if s.tapVersion == 2 {
		tap.Tap.Version = 2
		tap.Tap.RxRingSize = uint32(s.tapV2RxRingSize)
		tap.Tap.TxRingSize = uint32(s.tapV2TxRingSize)
	}
	if configureContainerProxy {
		tap.ContainerIpAddress = containerProxyIP
	}
	return tap
}

func (s *remoteCNIserver) loopbackFromRequest(request *cni.CNIRequest, loopIP string) *vpp_intf.Interfaces_Interface {
	return &vpp_intf.Interfaces_Interface{
		Name:        s.loopbackNameFromRequest(request),
		Type:        vpp_intf.InterfaceType_SOFTWARE_LOOPBACK,
		Enabled:     true,
		IpAddresses: []string{loopIP},
	}
}

func (s *remoteCNIserver) vppRouteFromRequest(request *cni.CNIRequest, podIP string) *vpp_l3.StaticRoutes_Route {
	route := &vpp_l3.StaticRoutes_Route{
		DstIpAddr: podIP,
	}
	if s.useTAPInterfaces {
		route.OutgoingInterface = s.tapNameFromRequest(request)
	} else {
		route.OutgoingInterface = s.afpacketNameFromRequest(request)
	}
	return route
}

func (s *remoteCNIserver) stnRule(ipAddress net.IP, ifname string) *stn.StnRule {
	return &stn.StnRule{
		RuleName:  "rule-" + ifname,   //used as unique id for rules in etcd (managed by vpp-agent)
		IpAddress: ipAddress.String(), //ipv4
		Interface: ifname,
	}
}

func (s *remoteCNIserver) appNamespaceFromRequest(request *cni.CNIRequest) *vpp_l4.AppNamespaces_AppNamespace {
	return &vpp_l4.AppNamespaces_AppNamespace{
		NamespaceId: request.ContainerId,
		Secret:      42,
		Interface:   s.loopbackNameFromRequest(request),
	}
}

func (s *remoteCNIserver) vppArpEntry(podIfName string, podIP net.IP, macAddr string) *vpp_l3.ArpTable_ArpTableEntry {
	return &vpp_l3.ArpTable_ArpTableEntry{
		Interface:   podIfName,
		IpAddress:   podIP.String(),
		PhysAddress: macAddr,
		Static:      true,
	}
}

func (s *remoteCNIserver) podArpEntry(request *cni.CNIRequest, ifName string, macAddr string) *linux_l3.LinuxStaticArpEntries_ArpEntry {
	containerNs := &linux_l3.LinuxStaticArpEntries_ArpEntry_Namespace{
		Type:     linux_l3.LinuxStaticArpEntries_ArpEntry_Namespace_FILE_REF_NS,
		Filepath: request.NetworkNamespace,
	}
	return &linux_l3.LinuxStaticArpEntries_ArpEntry{
		Name:      request.ContainerId,
		Namespace: containerNs,
		Interface: ifName,
<<<<<<< HEAD
		IpFamily:  &linux_l3.LinuxStaticArpEntries_ArpEntry_IpFamily{Family: linux_l3.LinuxStaticArpEntries_ArpEntry_IpFamily_IPV4},
=======
		IpFamily: &linux_l3.LinuxStaticArpEntries_ArpEntry_IpFamily{
			Family: linux_l3.LinuxStaticArpEntries_ArpEntry_IpFamily_IPV4,
		},
>>>>>>> 82ecb2d5
		State: &linux_l3.LinuxStaticArpEntries_ArpEntry_NudState{
			Type: linux_l3.LinuxStaticArpEntries_ArpEntry_NudState_PERMANENT,
		},
		IpAddr:    s.ipam.PodGatewayIP().String(),
		HwAddress: macAddr,
	}
}

func (s *remoteCNIserver) podLinkRouteFromRequest(request *cni.CNIRequest, ifName string) *linux_l3.LinuxStaticRoutes_Route {
	containerNs := &linux_l3.LinuxStaticRoutes_Route_Namespace{
		Type:     linux_l3.LinuxStaticRoutes_Route_Namespace_FILE_REF_NS,
		Filepath: request.NetworkNamespace,
	}
	return &linux_l3.LinuxStaticRoutes_Route{
		Name:      "LINK-" + request.ContainerId,
		Default:   false,
		Namespace: containerNs,
		Interface: ifName,
		Scope: &linux_l3.LinuxStaticRoutes_Route_Scope{
			Type: linux_l3.LinuxStaticRoutes_Route_Scope_LINK,
		},
		DstIpAddr: s.ipam.PodGatewayIP().String() + "/32",
	}
}

func (s *remoteCNIserver) podDefaultRouteFromRequest(request *cni.CNIRequest, ifName string) *linux_l3.LinuxStaticRoutes_Route {
	containerNs := &linux_l3.LinuxStaticRoutes_Route_Namespace{
		Type:     linux_l3.LinuxStaticRoutes_Route_Namespace_FILE_REF_NS,
		Filepath: request.NetworkNamespace,
	}
	return &linux_l3.LinuxStaticRoutes_Route{
		Name:      "DEFAULT-" + request.ContainerId,
		Default:   true,
		Namespace: containerNs,
		Interface: ifName,
		Scope: &linux_l3.LinuxStaticRoutes_Route_Scope{
			Type: linux_l3.LinuxStaticRoutes_Route_Scope_GLOBAL,
		},
		GwAddr: s.ipam.PodGatewayIP().String(),
	}
}

// deleteInterface removes interface <ifName>.
// TODO: remove once we migrate to vpp-agent's handling of TAPs.
func deleteInterface(ifName string) error {
	link, err := netlink.LinkByName(ifName)
	if err != nil {
		return err
	}
	return netlink.LinkDel(link)
}<|MERGE_RESOLUTION|>--- conflicted
+++ resolved
@@ -176,7 +176,7 @@
 // already done by VPP itself.
 // TODO: move to the linuxplugin
 func (s *remoteCNIserver) unconfigureHostTAP(request *cni.CNIRequest) error {
-	//tapHostIfName := s.tapHostNameFromRequest(request)
+	tapHostIfName := s.tapHostNameFromRequest(request)
 	containerNs := &linux_intf.LinuxInterfaces_Interface_Namespace{
 		Type:     linux_intf.LinuxInterfaces_Interface_Namespace_FILE_REF_NS,
 		Filepath: request.NetworkNamespace,
@@ -190,17 +190,10 @@
 	}
 	defer revertNs()
 
-<<<<<<< HEAD
-	//err = linuxcalls.DeleteInterface(tapHostIfName, nil)
-	//if err == nil {
-	//	s.WithField("tap", tapHostIfName).Warn("TAP interface was not removed in the host stack by VPP")
-	//}
-=======
 	err = deleteInterface(tapHostIfName)
 	if err == nil {
 		s.WithField("tap", tapHostIfName).Warn("TAP interface was not removed in the host stack by VPP")
 	}
->>>>>>> 82ecb2d5
 
 	return nil
 }
@@ -387,13 +380,9 @@
 		Name:      request.ContainerId,
 		Namespace: containerNs,
 		Interface: ifName,
-<<<<<<< HEAD
-		IpFamily:  &linux_l3.LinuxStaticArpEntries_ArpEntry_IpFamily{Family: linux_l3.LinuxStaticArpEntries_ArpEntry_IpFamily_IPV4},
-=======
 		IpFamily: &linux_l3.LinuxStaticArpEntries_ArpEntry_IpFamily{
 			Family: linux_l3.LinuxStaticArpEntries_ArpEntry_IpFamily_IPV4,
 		},
->>>>>>> 82ecb2d5
 		State: &linux_l3.LinuxStaticArpEntries_ArpEntry_NudState{
 			Type: linux_l3.LinuxStaticArpEntries_ArpEntry_NudState_PERMANENT,
 		},
