--- conflicted
+++ resolved
@@ -429,23 +429,8 @@
 		return fmt.Errorf("External Contiv plugin configuration was not found")
 	}
 	plugin.Config = externalCfg
-<<<<<<< HEAD
 	plugin.Config.ApplyDefaults()
-=======
-
-	externalCfg = getIPAMConfig(externalCfg)
-
-	// use tap version 2 as default in case that TAPs are enabled
-	if plugin.Config.TAPInterfaceVersion == 0 {
-		plugin.Config.TAPInterfaceVersion = 2
-	}
-
-	// By default connections are equally distributed between service endpoints.
-	if plugin.Config.ServiceLocalEndpointWeight == 0 {
-		plugin.Config.ServiceLocalEndpointWeight = 1
-	}
-
->>>>>>> d8c3b95e
+
 	return nil
 }
 
