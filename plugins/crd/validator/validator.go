--- conflicted
+++ resolved
@@ -225,11 +225,7 @@
 					delete(nodeVxlanMap, n.Name)
 				}
 			} else {
-<<<<<<< HEAD
 				// Make sure that the type of a regular BD interface is VXLAN_tunnel interface
-=======
-				// This is a regular BD interface - it should be a VXLAN_tunnel interface
->>>>>>> fdd3f665
 				if nodeIfc.If.IfType != interfaces.InterfaceType_VXLAN_TUNNEL {
 					errCnt++
 					errString := fmt.Sprintf("invalid BD interface type %+v, BVI %s (ifIndex %d, ifName %s)",
@@ -238,12 +234,8 @@
 					continue
 				}
 
-<<<<<<< HEAD
 				// Make sure the VXLAN tunnel's VNI is correct (value '10')
 				if nodeIfc.If.Vxlan.Vni != api.VppVNI {
-=======
-				if node.NodeInterfaces[int(ifIndex)].If.Vxlan.Vni != api.VppVNI {
->>>>>>> fdd3f665
 					errCnt++
 					errString := fmt.Sprintf("bad VNI for %s (%s): got %d, expected %d",
 						node.NodeInterfaces[int(ifIndex)].If.Name,
@@ -253,24 +245,12 @@
 					v.Report.AppendToNodeReport(node.Name, errString)
 				}
 
-<<<<<<< HEAD
 				// Make sure the VXLAN's tunnel source IP address points to the current node.
 				srcIPNode, err := v.VppCache.RetrieveNodeByGigEIPAddr(nodeIfc.If.Vxlan.SrcAddress)
 				if err != nil {
 					errCnt++
 					errString := fmt.Sprintf("error finding node with src IP %s",
 						nodeIfc.If.Vxlan.SrcAddress)
-=======
-				vxlanTunnelIfc := node.NodeInterfaces[int(ifIndex)]
-				srcIPNode, err := v.VppCache.RetrieveNodeByGigEIPAddr(vxlanTunnelIfc.If.Vxlan.SrcAddress + api.SubnetMask)
-
-				// Try to find node with src ip address of the tunnel and make
-				// sure it is the same as the current node.
-				if err != nil {
-					errCnt++
-					errString := fmt.Sprintf("error finding node with src IP %s",
-						vxlanTunnelIfc.If.Vxlan.SrcAddress)
->>>>>>> fdd3f665
 					v.Report.AppendToNodeReport(node.Name, errString)
 					continue
 				}
@@ -279,11 +259,7 @@
 					errCnt++
 					errString := fmt.Sprintf("vxlan_tunnel %s has source ip %s which points "+
 						"to a different node than %s.",
-<<<<<<< HEAD
 						nodeIfc.If.Name, nodeIfc.If.Vxlan.SrcAddress, node.Name)
-=======
-						vxlanTunnelIfc.If.Name, vxlanTunnelIfc.If.Vxlan.SrcAddress, node.Name)
->>>>>>> fdd3f665
 					v.Report.AppendToNodeReport(node.Name, errString)
 					continue
 				}
@@ -291,32 +267,19 @@
 				// Try to find node with dst ip address in tunnel and validate
 				// it has a vxlan_tunnel that is the opposite of the current
 				// vxlan_tunnel and increment the counter if it does.
-<<<<<<< HEAD
 				dstipNode, err := v.VppCache.RetrieveNodeByGigEIPAddr(nodeIfc.If.Vxlan.DstAddress)
 				if err != nil {
 					errCnt++
 					errString := fmt.Sprintf("node with dst ip %s in vxlan_tunnel %s not found",
 						nodeIfc.If.Vxlan.DstAddress, nodeIfc.If.Name)
-=======
-				dstipNode, err := v.VppCache.RetrieveNodeByGigEIPAddr(vxlanTunnelIfc.If.Vxlan.DstAddress + api.SubnetMask)
-				if err != nil {
-					errCnt++
-					errString := fmt.Sprintf("node with dst ip %s in vxlan_tunnel %s not found",
-						vxlanTunnelIfc.If.Vxlan.DstAddress, vxlanTunnelIfc.If.Name)
->>>>>>> fdd3f665
 					v.Report.AppendToNodeReport(node.Name, errString)
 					continue
 				}
 
 				matchingTunnelFound := false
 				for _, dstIntf := range dstipNode.NodeInterfaces {
-<<<<<<< HEAD
 					if dstIntf.If.IfType == nodeIfc.If.IfType {
 						if dstIntf.If.Vxlan.DstAddress == nodeIfc.If.Vxlan.SrcAddress {
-=======
-					if dstIntf.If.IfType == vxlanTunnelIfc.If.IfType {
-						if dstIntf.If.Vxlan.DstAddress == vxlanTunnelIfc.If.Vxlan.SrcAddress {
->>>>>>> fdd3f665
 							matchingTunnelFound = true
 						}
 					}
@@ -325,12 +288,8 @@
 				if !matchingTunnelFound {
 					errCnt++
 					errString := fmt.Sprintf("no matching vxlan_tunnel found on remote node %s for vxlan %s",
-<<<<<<< HEAD
 						dstipNode.Name, nodeIfc.If.Name)
-=======
-						dstipNode.Name, vxlanTunnelIfc.If.Name)
->>>>>>> fdd3f665
-					v.Report.AppendToNodeReport(node.Name, errString)
+ 					  v.Report.AppendToNodeReport(node.Name, errString)
 				}
 				i++
 
@@ -363,11 +322,7 @@
 		if len(nodeVxlanMap) > 0 {
 			for n := range nodeVxlanMap {
 				errCnt++
-<<<<<<< HEAD
 				errString := fmt.Sprintf("BD interface missing or invalid for node %s", n)
-=======
-				errString := fmt.Sprintf("vxlan entry missing or invalid for remote node %s", n)
->>>>>>> fdd3f665
 				v.Report.AppendToNodeReport(node.Name, errString)
 			}
 			continue
