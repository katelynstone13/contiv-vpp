--- conflicted
+++ resolved
@@ -166,16 +166,7 @@
 			}
 		}
 
-<<<<<<< HEAD
 		if vxLanBD == nil {
-=======
-		if vxlanBDCount > 1 {
-			errString := fmt.Sprintf("multiple vxlanBD bridge domains - skipping L2 validation")
-			errCnt++
-			v.Report.AppendToNodeReport(node.Name, errString)
-			continue
-		} else if vxlanBDCount == 0 {
->>>>>>> 4447556e
 			errCnt++
 			errString := fmt.Sprintf("no vxlan BD - skipping L2 validation")
 			v.Report.AppendToNodeReport(node.Name, errString)
@@ -261,11 +252,7 @@
 				if err != nil {
 					errCnt++
 					errString := fmt.Sprintf("error finding node with src IP %s",
-<<<<<<< HEAD
 						vxlanTunnelIfc.If.Vxlan.SrcAddress)
-=======
-						vxlantun.If.Vxlan.SrcAddress)
->>>>>>> 4447556e
 					v.Report.AppendToNodeReport(node.Name, errString)
 					continue
 				}
@@ -286,11 +273,7 @@
 				if err != nil {
 					errCnt++
 					errString := fmt.Sprintf("node with dst ip %s in vxlan_tunnel %s not found",
-<<<<<<< HEAD
 						vxlanTunnelIfc.If.Vxlan.DstAddress, vxlanTunnelIfc.If.Name)
-=======
-						vxlantun.If.Vxlan.DstAddress, vxlantun.If.Name)
->>>>>>> 4447556e
 					v.Report.AppendToNodeReport(node.Name, errString)
 					continue
 				}
@@ -353,11 +336,7 @@
 	//make sure that each node has been successfully validated
 	if len(nodeMap) > 0 {
 		for nodeName := range nodeMap {
-<<<<<<< HEAD
 			v.Report.AppendToNodeReport(nodeName, fmt.Sprintf("failed to validate the Contiv cluster Vxlan BD"))
-=======
-			v.Report.AppendToNodeReport(nodeName, fmt.Sprintf("failed to validate node's Bridge Domain"))
->>>>>>> 4447556e
 		}
 	}
 
@@ -655,7 +634,6 @@
 					tapIp := strings.Split(ip, "/")
 					podIP := ip2uint32(pod.IPAddress)
 					tapIP := ip2uint32(tapIp[0])
-					fmt.Printf("ip: %s, PodIP: %x, TapIP: %x, bitmask: %x\n", ip, podIP, tapIP, bitmask)
 					if (podIP & bitmask) == (tapIP & bitmask) {
 						pod.VppIfIPAddr = ip
 						pod.VppIfInternalName = intf.IfMeta.VppInternalName
