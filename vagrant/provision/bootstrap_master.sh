#!/usr/bin/env bash
set -ex

echo Args passed: [[ $@ ]]

# Pull images if not present
if [ -f /vagrant/images.tar ]; then
    echo 'Found saved images at /vagrant/images.tar'
    docker load -i /vagrant/images.tar
elif [ "${dep_scenario}" != "calico" ]; then
  echo "Pulling Contiv-VPP plugin images..."
  sudo -E ${contiv_dir}/k8s/pull-images.sh -b "${image_tag}"
fi

# --------------------------------------------------------
# ---> Build Contiv/VPP-vswitch Development Image <---
# --------------------------------------------------------

if [ "${dep_env}" = "dev" ]; then
    # wait for apt auto-update to finish so we don't get conflicts
    while `ps aux | grep -q [a]pt`; do
      sleep 20
    done

    sudo -E apt-get install -y xorg \
                            openbox

    echo "Downloading and installing Goland..."
    curl -sL https://download.jetbrains.com/go/goland-"${goland_version}".tar.gz > /tmp/goland.tar.gz
    tar -xvzf /tmp/goland.tar.gz --directory /home/vagrant >/dev/null 2>&1

    if [ -f /vagrant/dev-contiv-vswitch.tar ]; then
        echo "Found saved dev image at /vagrant/dev-contiv-vswitch.tar"
        docker load -i /vagrant/dev-contiv-vswitch.tar
    else
        echo "vagrant" >> ${contiv_dir}/.dockerignore
        echo "Building development contivpp/vswitch image..."
        cd ${contiv_dir}/docker; ./build-all.sh
    fi
fi

# --------------------------------------------------------
# ---> Create token and export it with kube master IP <---
# --------------------------------------------------------

echo "Exporting Kube Master IP and Kubeadm Token..."
echo "export KUBEADM_TOKEN=$(kubeadm token generate)" >> /vagrant/config/init

if [ "${dep_scenario}" != 'nostn' ] && [ "${ip_version}" != 'ipv6' ]; then
  echo "export KUBE_MASTER_IP=$(hostname -I | cut -f2 -d' ')" >> /vagrant/config/init
  source /vagrant/config/init
  sed 's/127\.0\.1\.1.*k8s.*/'"$KUBE_MASTER_IP"' '"$1"'/' -i /etc/hosts
  echo "export no_proxy='$1,$KUBE_MASTER_IP,localhost,127.0.0.1'" >> /etc/profile.d/envvar.sh
  echo "export no_proxy='$1,$KUBE_MASTER_IP,localhost,127.0.0.1'" >> /home/vagrant/.profile
else
  echo "export KUBE_MASTER_IP=$2" >> /vagrant/config/init
  source /vagrant/config/init
  sed 's/127\.0\.1\.1.*k8s.*/'"$2"' '"$1"'/' -i /etc/hosts
  echo "export no_proxy='$1,$KUBE_MASTER_IP,localhost,127.0.0.1'" >> /etc/profile.d/envvar.sh
  echo "export no_proxy='$1,$KUBE_MASTER_IP,localhost,127.0.0.1'" >> /home/vagrant/.profile
fi

source /etc/profile.d/envvar.sh
source /home/vagrant/.profile

# --------------------------------------------------------
# --------------> Kubeadm & Networking <------------------
# --------------------------------------------------------

# Based on kubernetes version, disable hugepages in Kubelet
# Initialize Kubernetes master

service_cidr="10.96.0.0/12"
pod_network_cidr="10.10.0.0/16"
if [ "${ip_version}" == "ipv6" ]; then
  pod_network_cidr="2001::/16"
  service_cidr="2096::/110"
elif [ "${dep_scenario}" != 'calico' ] && [ "${dep_scenario}" != 'calicovpp' ]; then
  pod_network_cidr="10.0.0.0/8"
fi

split_k8s_version="$(cut -d "." -f 2 <<< "${k8s_version}")"
if [ $split_k8s_version -gt 10 ] ; then
  if [ "${node_os_release}" == "16.04" ] ; then
    sed -i '1s/.*/KUBELET_EXTRA_ARGS=--node-ip='"$KUBE_MASTER_IP"' --feature-gates HugePages=false/' /etc/default/kubelet
  else
    sed -i '1s/.*/KUBELET_EXTRA_ARGS=--node-ip='"$KUBE_MASTER_IP"' --feature-gates HugePages=false --resolv-conf=\/run\/systemd\/resolve\/resolv.conf/' /etc/default/kubelet
  fi
  systemctl daemon-reload
  systemctl restart kubelet
  if [ "${dep_scenario}" != 'calico' ] && [ "${dep_scenario}" != 'calicovpp' ]; then
    echo "$(kubeadm init --token-ttl 0 --kubernetes-version=v"${k8s_version}" --pod-network-cidr="${pod_network_cidr}" --apiserver-advertise-address="${KUBE_MASTER_IP}" --service-cidr="${service_cidr}" --token="${KUBEADM_TOKEN}")" >> /vagrant/config/cert
  else
    echo "$(kubeadm init --token-ttl 0 --kubernetes-version=v"${k8s_version}" --pod-network-cidr="${pod_network_cidr}" --apiserver-advertise-address="${KUBE_MASTER_IP}" --service-cidr="${service_cidr}" --token="${KUBEADM_TOKEN}")" >> /vagrant/config/cert
  fi
else
  sed -i '4 a Environment="KUBELET_EXTRA_ARGS=--node-ip='"$KUBE_MASTER_IP"' --feature-gates HugePages=false"' /etc/systemd/system/kubelet.service.d/10-kubeadm.conf
  systemctl daemon-reload
  systemctl restart kubelet
  echo "$(kubeadm init --token-ttl 0 --kubernetes-version=v"${k8s_version}" --pod-network-cidr="${pod_network_cidr}" --apiserver-advertise-address="${KUBE_MASTER_IP}" --service-cidr="${service_cidr}" --token="${KUBEADM_TOKEN}")" >> /vagrant/config/cert
fi

echo "Create folder to store kubernetes and network configuration"
mkdir -p /home/vagrant/.kube
sudo cp -i /etc/kubernetes/admin.conf /home/vagrant/.kube/config
sudo chown vagrant:vagrant -R /home/vagrant/.kube
sleep 2;

applySTNScenario() {
  gw="10.130.1.254";
  if [ "${ip_version}" = "ipv6" ]; then
     gw="fe10::2:100";
  fi
  if [ "${dep_scenario}" = "nostn" ]; then

    # Generate node config for use with CRD
    cat > ${contiv_dir}/k8s/node-config/crd.yaml <<EOL
# Configuration for node config in the cluster
apiVersion: nodeconfig.contiv.vpp/v1
kind: NodeConfig
metadata:
  name: k8s-master
spec:
  mainVPPInterface:
    interfaceName: "GigabitEthernet0/8/0"
  gateway: $gw

---
EOL
    counter=1;
    until ((counter > "${num_nodes}"))
    do

       # Generate node config for use with CRD
      cat <<EOL >> ${contiv_dir}/k8s/node-config/crd.yaml
# Configuration for node config in the cluster
apiVersion: nodeconfig.contiv.vpp/v1
kind: NodeConfig
metadata:
  name: k8s-worker$counter
spec:
  mainVPPInterface:
    interfaceName: "GigabitEthernet0/8/0"
  gateway: $gw

---
EOL

    ((counter++))
    done
  else
    curl -s https://raw.githubusercontent.com/contiv/vpp/master/k8s/stn-install.sh > /tmp/contiv-stn.sh
    chmod +x /tmp/contiv-stn.sh
    sudo /tmp/contiv-stn.sh
    # For use without CRD
    stn_config="--set contiv.stealInterface=enp0s8"

    # Generate node config for use with CRD
    cat > ${contiv_dir}/k8s/node-config/crd.yaml <<EOL
# Configuration for node config in the cluster
apiVersion: nodeconfig.contiv.vpp/v1
kind: NodeConfig
metadata:
  name: k8s-master
spec:
  mainVPPInterface:
    interfaceName: "GigabitEthernet0/8/0"

---
EOL

    counter=1;
    until ((counter > "${num_nodes}"))
    do
      # Generate node config for use with CRD
      cat <<EOL >> ${contiv_dir}/k8s/node-config/crd.yaml
# Configuration for node config in the cluster
apiVersion: nodeconfig.contiv.vpp/v1
kind: NodeConfig
metadata:
  name: k8s-worker$counter
spec:
  mainVPPInterface:
    interfaceName: "GigabitEthernet0/8/0"

---
EOL

      ((counter++))
    done
  fi
}

applyVPPnetwork() {
<<<<<<< HEAD
=======
  if [[ $ip_version == "ipv6" ]]; then
    # Disable coredns loop detection plugin
    kubectl get configmap coredns \
        -o yaml \
        -n kube-system  \
        --export >> coredns-config.yaml
    sed -i 's/\/etc\/resolv.conf/fe10::2:100/' coredns-config.yaml
    kubectl apply -f coredns-config.yaml -n kube-system
  fi
>>>>>>> 6d7793f8

  if [[ $helm_extra_opts == *"contiv.useNoOverlay=true"* ]]; then
    # Disable coredns loop detection plugin
    kubectl get configmap coredns \
        -o yaml \
        -n kube-system  \
        --export >> coredns-config.yaml
    sed -i '/loop/d' coredns-config.yaml
    kubectl apply -f coredns-config.yaml -n kube-system
  fi

  helm_opts="${helm_extra_opts}"

  if [ "${image_tag}" != "latest" ]; then
    helm_opts="${helm_opts} --set vswitch.image.tag=${image_tag} --set cni.image.tag=${image_tag} --set ksr.image.tag=${image_tag} --set crd.image.tag=${image_tag}"
  fi

  if [ "${ip_version}" = "ipv6transport" ] || [ "${ip_version}" = "ipv6" ]; then
    helm_opts="$helm_opts --set contiv.ipamConfig.nodeInterconnectCIDR=fe10::2:0/119"
    helm_opts="$helm_opts --set contiv.ipamConfig.defaultGateway=fe10::2:100"
  fi
  if [ "${ip_version}" = "ipv6" ]; then
     if [ "${crd_disabled}" = "true" ]; then
        helm_opts="$helm_opts --set contiv.ipamConfig.podSubnetCIDR=2001::/48 --set contiv.ipamConfig.podSubnetOneNodePrefixLen=64"
        helm_opts="$helm_opts --set contiv.ipamConfig.vppHostSubnetCIDR=2002::/64 --set contiv.ipamConfig.vppHostSubnetOneNodePrefixLen=112"
        helm_opts="$helm_opts --set contiv.ipamConfig.vxlanCIDR=2005::/112"
     else
        helm_opts="$helm_opts --set contiv.ipamConfig.contivCIDR=fe10::/64"
     fi
     helm_opts="$helm_opts --set contiv.ipamConfig.serviceCIDR=2096::/110"
  else
    if [ "${crd_disabled}" = "false" ]; then
        helm_opts="$helm_opts --set contiv.ipamConfig.contivCIDR=10.128.0.0/14"
    fi
  fi
  if [ "${crd_disabled}" = "false" ]; then
    # Deploy contiv-vpp networking with CRD
     helm template --name vagrant $helm_opts $stn_config --set contiv.routeServiceCIDRToVPP=true --set contiv.tapv2RxRingSize=1024 --set contiv.tapv2TxRingSize=1024 --set contiv.crdNodeConfigurationDisabled=false --set contiv.ipamConfig.nodeInterconnectCIDR="" "${contiv_dir}"/k8s/contiv-vpp -f "${contiv_dir}"/k8s/contiv-vpp/values.yaml,"${contiv_dir}"/k8s/contiv-vpp/values-latest.yaml > "${contiv_dir}"/k8s/contiv-vpp/manifest.yaml
     kubectl apply -f ${contiv_dir}/k8s/contiv-vpp/manifest.yaml

    # Wait until crd agent is ready
    crd_ready="";
    while [ "$crd_ready" != "1" ];
    do
      echo "Waiting for crd agent to come up...";
      crd_ready=$(kubectl get daemonset contiv-crd -n kube-system --template={{.status.numberReady}});
      sleep 5;
    done;

      kubectl apply -f ${contiv_dir}/k8s/node-config/crd.yaml
  else
    if [ "${dep_scenario}" = "nostn" ] && [ "${ip_version}" = "ipv4" ]; then
       gateway_config="--set contiv.ipamConfig.defaultGateway=192.168.16.100"
    fi
    # Deploy contiv-vpp networking without CRD
    helm template --name vagrant $helm_opts $stn_config $gateway_config --set contiv.routeServiceCIDRToVPP=true --set contiv.tapv2RxRingSize=1024 --set contiv.tapv2TxRingSize=1024 "${contiv_dir}"/k8s/contiv-vpp -f "${contiv_dir}/"k8s/contiv-vpp/values.yaml,"${contiv_dir}"/k8s/contiv-vpp/values-latest.yaml > "${contiv_dir}"/k8s/contiv-vpp/manifest.yaml
    kubectl apply -f ${contiv_dir}/k8s/contiv-vpp/manifest.yaml
  fi

  echo "Schedule Pods on master"
  kubectl taint nodes --all node-role.kubernetes.io/master-

  echo "Deploy contiv UI"
  kubectl apply -f ${contiv_dir}/k8s/contiv-vpp-ui.yaml
}

applyCalicoNetwork() {
  echo "Deploy Calico"
  kubectl apply -f https://docs.projectcalico.org/v3.3/getting-started/kubernetes/installation/hosted/rbac-kdd.yaml
  kubectl apply -f https://docs.projectcalico.org/v3.3/getting-started/kubernetes/installation/hosted/kubernetes-datastore/calico-networking/1.7/calico.yaml

  echo "Schedule Pods on master"
  kubectl taint nodes --all node-role.kubernetes.io/master-
}

applyCalicoVPPNetwork() {
  echo "Deploy CalicoVPP"
  kubectl apply -f ${contiv_dir}/vagrant/calico-vpp/rbac-kdd.yaml
  kubectl apply -f ${contiv_dir}/vagrant/calico-vpp/calico.yaml
  kubectl apply -f ${contiv_dir}/vagrant/calico-vpp/calico-vpp.yaml

  echo "Label master with cni-type=calico"
  kubectl label nodes k8s-master cni-type=calico

  echo "Install calicoctl"
  wget --progress=bar:force https://github.com/projectcalico/calicoctl/releases/download/v3.3.2/calicoctl
  chmod +x calicoctl
  sudo mv calicoctl /usr/local/bin/
  sudo mkdir /etc/calico/
  sudo cp ${contiv_dir}/vagrant/calico-vpp/calicoctl.cfg /etc/calico/

  echo "Configure BGP"
  until sudo calicoctl apply -f ${contiv_dir}/vagrant/calico-vpp/bgp.yaml
  do
      sleep 1
      echo "retry..."
  done
}

stn_config=""
export stn_config
applySTNScenario

if [ "${dep_scenario}" == 'calico' ]; then
  export -f applyCalicoNetwork
  su vagrant -c "bash -c applyCalicoNetwork"
elif [ "${dep_scenario}" == 'calicovpp' ]; then
  export stn_config="${stn_config} --set contiv.useNoOverlay=true --set contiv.ipamConfig.useExternalIPAM=true --set contiv.ipamConfig.podSubnetCIDR=10.10.0.0/16 --set vswitch.useNodeAffinity=true"
  export -f applyVPPnetwork
  su vagrant -c "bash -c applyVPPnetwork"
  export -f applyCalicoVPPNetwork
  su vagrant -c "bash -c applyCalicoVPPNetwork"
else
  # nostn / stn
  export -f applyVPPnetwork
  su vagrant -c "bash -c applyVPPnetwork"
fi<|MERGE_RESOLUTION|>--- conflicted
+++ resolved
@@ -192,8 +192,6 @@
 }
 
 applyVPPnetwork() {
-<<<<<<< HEAD
-=======
   if [[ $ip_version == "ipv6" ]]; then
     # Disable coredns loop detection plugin
     kubectl get configmap coredns \
@@ -203,7 +201,6 @@
     sed -i 's/\/etc\/resolv.conf/fe10::2:100/' coredns-config.yaml
     kubectl apply -f coredns-config.yaml -n kube-system
   fi
->>>>>>> 6d7793f8
 
   if [[ $helm_extra_opts == *"contiv.useNoOverlay=true"* ]]; then
     # Disable coredns loop detection plugin
