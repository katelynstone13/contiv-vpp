--- conflicted
+++ resolved
@@ -30,11 +30,8 @@
     CleanupIdleNATSessions: True
     TCPNATSessionTimeout: 180
     OtherNATSessionTimeout: 5
-<<<<<<< HEAD
     ScanIPNeighbors: true
-=======
     ServiceLocalEndpointWeight: 1
->>>>>>> 51cdb2da
     IPAMConfig:
       PodSubnetCIDR: 10.1.0.0/16
       PodNetworkPrefixLen: 24
