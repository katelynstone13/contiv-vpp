// +build !windows,!darwin

// Copyright (c) 2017 Cisco and/or its affiliates.
//
// Licensed under the Apache License, Version 2.0 (the "License");
// you may not use this file except in compliance with the License.
// You may obtain a copy of the License at:
//
//     http://www.apache.org/licenses/LICENSE-2.0
//
// Unless required by applicable law or agreed to in writing, software
// distributed under the License is distributed on an "AS IS" BASIS,
// WITHOUT WARRANTIES OR CONDITIONS OF ANY KIND, either express or implied.
// See the License for the specific language governing permissions and
// limitations under the License.

package linuxcalls

import (
	"time"

	"github.com/ligato/cn-infra/logging/measure"
	"github.com/vishvananda/netlink"
)

// GetInterfaceType returns the type (string representation) of a given interface.
func GetInterfaceType(ifName string, timeLog measure.StopWatchEntry) (string, error) {
	start := time.Now()
	defer func() {
		if timeLog != nil {
			timeLog.LogTimeEntry(time.Since(start))
		}
	}()

	link, err := netlink.LinkByName(ifName)
	if err != nil {
		return "", err
	}
	return link.Type(), nil
}

// InterfaceExists checks if interface with a given name exists.
func InterfaceExists(ifName string, timeLog measure.StopWatchEntry) (bool, error) {
	start := time.Now()
	defer func() {
		if timeLog != nil {
			timeLog.LogTimeEntry(time.Since(start))
		}
	}()

	_, err := netlink.LinkByName(ifName)
	if err == nil {
		return true, nil
	}
	if _, notFound := err.(netlink.LinkNotFoundError); notFound {
		return false, nil
	}
	return false, err
}

<<<<<<< HEAD
=======
// DeleteInterface removes interface <ifName>.
func DeleteInterface(ifName string, timeLog measure.StopWatchEntry) error {
	start := time.Now()
	defer func() {
		if timeLog != nil {
			timeLog.LogTimeEntry(time.Since(start))
		}
	}()

	link, err := netlink.LinkByName(ifName)
	if err != nil {
		return err
	}
	return netlink.LinkDel(link)
}

// RenameInterface changes the name of the interface <ifName> to <newName>.
>>>>>>> b95ad73c
func RenameInterface(ifName string, newName string, timeLog measure.StopWatchEntry) error {
	start := time.Now()
	defer func() {
		if timeLog != nil {
			timeLog.LogTimeEntry(time.Since(start))
		}
	}()

	link, err := netlink.LinkByName(ifName)
	if err != nil {
		return err
	}
	err = netlink.LinkSetDown(link)
	if err != nil {
		return err
	}
	err = netlink.LinkSetName(link, newName)
	if err != nil {
		return err
	}
	err = netlink.LinkSetUp(link)
	if err != nil {
		return err
	}
	return nil
}<|MERGE_RESOLUTION|>--- conflicted
+++ resolved
@@ -58,8 +58,6 @@
 	return false, err
 }
 
-<<<<<<< HEAD
-=======
 // DeleteInterface removes interface <ifName>.
 func DeleteInterface(ifName string, timeLog measure.StopWatchEntry) error {
 	start := time.Now()
@@ -77,7 +75,6 @@
 }
 
 // RenameInterface changes the name of the interface <ifName> to <newName>.
->>>>>>> b95ad73c
 func RenameInterface(ifName string, newName string, timeLog measure.StopWatchEntry) error {
 	start := time.Now()
 	defer func() {
